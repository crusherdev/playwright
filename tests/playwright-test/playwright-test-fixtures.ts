--- conflicted
+++ resolved
@@ -129,10 +129,6 @@
       ...process.env,
       PLAYWRIGHT_JSON_OUTPUT_NAME: reportFile,
       PWTEST_CACHE_DIR: cacheDir,
-<<<<<<< HEAD
-      PWTEST_CLI_ALLOW_TEST_COMMAND: '1',
-      PWTEST_SKIP_TEST_OUTPUT: '1',
-=======
       // BEGIN: Reserved CI
       CI: undefined,
       BUILD_URL: undefined,
@@ -153,7 +149,6 @@
       PW_TEST_SOURCE_TRANSFORM_SCOPE: undefined,
       PW_OUT_OF_PROCESS_DRIVER: undefined,
       NODE_OPTIONS: undefined,
->>>>>>> 06d100dd
       ...env,
     },
     cwd: options.cwd ? path.resolve(baseDir, options.cwd) : baseDir,
